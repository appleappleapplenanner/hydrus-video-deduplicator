from io import IOBase
import logging
import tempfile
from itertools import islice
import json
import shelve

import hydrus_api
import hydrus_api.utils
from numpy import base_repr, binary_repr, bitwise_xor
from tqdm import tqdm
from rich import print as rprint

from .config import DEDUP_DATABASE_NAME
from .dedup_util import find_tag_in_tags, get_file_names_hydrus
from .vpdq import VPDQSignal

from .vpdq_util import (
    VPDQ_QUERY_MATCH_THRESHOLD_PERCENT,
)

class HydrusVideoDeduplicator():
    hydlog = logging.getLogger("hydlog")
    threshold: float = 0.8
    _DEBUG = False

    REQUIRED_PERMISSIONS = (
        hydrus_api.Permission.IMPORT_URLS,
        hydrus_api.Permission.IMPORT_FILES,
        hydrus_api.Permission.ADD_TAGS,
        hydrus_api.Permission.SEARCH_FILES,
        hydrus_api.Permission.MANAGE_PAGES,
        hydrus_api.Permission.MANAGE_DATABASE,
        hydrus_api.Permission.ADD_NOTES,
        hydrus_api.Permission.MANAGE_FILE_RELATIONSHIPS,
    )

    def __init__(self, client: hydrus_api.Client,
                 verify_connection: bool = True):
        self.client = client
        if verify_connection:
            self.verify_api_connection()
        self.hydlog.setLevel(logging.WARNING)
        
        # Commonly used things from the database
        # If any of these are large they should probably be lazily loaded
        self.all_services = self.client.get_services()

    # Verify client connection and permissions
    # Will throw a hydrus_api.APIError if something is wrong
    def verify_api_connection(self):
        self.hydlog.info(f"Client API version: v{self.client.VERSION} | Endpoint API version: v{self.client.get_api_version()['version']}")
        hydrus_api.utils.verify_permissions(self.client, hydrus_api.utils.Permission)
    
    # This is the master function of the class
    def deduplicate(self, overwrite: bool = False, custom_query: list | None = None, skip_hashing: bool | None = False):
        # Add perceptual hashes to videos
        search_tags = ["system:filetype=video"]
        if custom_query is not None:
            custom_query = [x for x in custom_query if x.strip()] # Remove whitespace and empty strings
            if len(custom_query) > 0:
                search_tags.extend(custom_query)
                rprint(f"[yellow] Custom Query: {custom_query}")

        if not skip_hashing:
            self._add_perceptual_hash_to_videos(overwrite=overwrite, custom_query=custom_query)
        else:
            rprint("[yellow] Skipping perceptual hashing")

        self._find_potential_duplicates()
        self.hydlog.info("Deduplication done.")

    # Update perceptual hash for videos
    # By default only adds missing phashes
    # TODO: Allow batching, where if a video is already in the DB get another until no videos left or count is 0
    def _add_perceptual_hash_to_videos(self, overwrite: bool, custom_query: list | None = None) -> None:
        search_tags = ["system:filetype=video"]
        if custom_query is not None:
            custom_query = [x for x in custom_query if x.strip()] # Remove whitespace and empty strings
            search_tags.extend(custom_query)
        
        # GET video files SHA256 with no perceptual hash tag and store for later
        print(f"Retrieving video file hashes from {self.client.api_url}")
        percep_tagged_video_hashes = self.client.search_files(search_tags, return_hashes=True)["hashes"]
        
        print("Calculating perceptual hashes:")
<<<<<<< HEAD
        with shelve.open(DEDUP_DATABASE_NAME) as hashdb:
            with tempfile.TemporaryDirectory() as tmp_dir_name:
                for video_hash in tqdm(percep_tagged_video_hashes):
                    # don't calc new value unless overwrite is true
                    if not overwrite and video_hash in hashdb:
                        continue

                    # TODO: Check for valid request?
                    video_response = self.client.get_file(hash_=video_hash)
                    try:
                        # spooled file means it stays in RAM unless it's too big
                        with tempfile.NamedTemporaryFile(mode="w+b", dir=tmp_dir_name) as tmp_vid_file:
                            tmp_vid_file.write(video_response.content)
                            tmp_vid_file.seek(0)
                            
                            hashdb[video_hash] = VPDQSignal.hash_from_file(tmp_vid_file.name)
                            self.hydlog.debug(f"Perceptual hash calculated and written to DB.")
                    except KeyboardInterrupt:
                        rprint("[red] Perceptual hash generation was interrupted!\n")
                        return None
                    # TODO: Don't catch everything.
                    except Exception as exc:
                        rprint("[red] Failed to calculate a perceptual hash.")
                        self.hydlog.error(f"Bad file hash: {video_hash}")
                        self.hydlog.error(exc)
                        continue

        rprint("[green]All perceptual hash tags have been added to video files.\n")
=======
        with tempfile.TemporaryDirectory() as tmp_dir_name:
            for video_hash in tqdm(percep_tagged_video_hashes):
                # TODO: Check for valid request?
                video_response = self.client.get_file(hash_=video_hash)
                try:
                    # spooled file means it stays in RAM unless it's too big
                    with tempfile.SpooledTemporaryFile(mode="w+b", dir=tmp_dir_name) as tmp_vid_file:
                        tmp_vid_file.write(video_response.content)
                        tmp_vid_file.seek(0)
                        video_percep_hash = HydrusVideoDeduplicator.calc_perceptual_hash(video_file=tmp_vid_file)
                except FFmpegFailedToExtractFrames as exc:
                    rprint("[red] Failed to calculate a perceptual hash.")
                    self.hydlog.error(f"Bad file hash: {video_hash}")
                    self.hydlog.error(exc)
                    continue

                # Store the perceptual hash in base 36 because it's really long
                short_video_percep_hash = base_repr(int(video_percep_hash.hash, base=2), base=36)
                assert(f"0b{binary_repr(int(short_video_percep_hash, base=36), width=len(video_percep_hash.hash)-2)}" == video_percep_hash.hash)
                percep_hash_tag = f'{HYDRUS_PHASH_TAG}:{short_video_percep_hash}'

                self.hydlog.debug(f"Perceptual hash calculated: {percep_hash_tag}")

                #print("Uploading perceptual hash tag to Hydrus...")
                d = {}
                d[self.local_tag_service["service_key"]] = [percep_hash_tag]
                self.client.add_tags(hashes=[video_hash], service_keys_to_tags=d)
        rprint("[green]All perceptual hash tags have been added to video files.\n")

    @staticmethod
    # Given a lexicographically SORTED list of tags, find the tag given a namespace
    # TODO: Do binary search since the tags are sorted
    def find_tag_in_tags(target_tag_namespace: str, tags: list) -> str:
        namespace_len = len(target_tag_namespace)
        for tag in tags:
            if tag[0:namespace_len] == target_tag_namespace:
                return tag[namespace_len:]
        return ""

    # Returns perceptual hashes from Hydrus converted back to hex
    # Tuple is (sha256, phash) 
    def _get_stored_video_perceptual_hashes(self, video_hashes: list[str]) -> list[tuple[str, str]]:
        phashes = []
        for video_hash in video_hashes:
            # TODO: batch this api call in batches of 256 (that's what Hydrus Client does)
            video_metadata = self.client.get_file_metadata(hashes=[video_hash], only_return_basic_information=False)
            # Why does video_tag_services contain tuples as the values?
            # The tuple is just the service as the key with value dict...
            video_tag_services = video_metadata["metadata"][0]["tags"]
            
            # tag_services are hex strings
            all_known_tags = "all known tags".encode("utf-8").hex()
            video_tags = video_tag_services[all_known_tags]["storage_tags"]["0"]
            
            # add : to PHASH_TAG in case it is not the complete namespace value for searching e.g. phasv15:
            phash = HydrusVideoDeduplicator.find_tag_in_tags(target_tag_namespace=f"{HYDRUS_PHASH_TAG}:", tags=video_tags)
            # TODO: I think VideoHash works with hex which will probably be faster
            decoded_tag = f"0b{binary_repr(int(phash, base=36), width=64)}"
            phashes.append(decoded_tag)

        return list(zip(video_hashes, phashes))
    
    # Get the filename from the filename tag if it exists in Hydrus
    # This is just used for debugging.
    # TODO: Clean this up it's a mess
    def get_file_names_hydrus(self, file_hashes: list[str]) -> list[str]:
        err_msg = "Cannot get file name from Hydrus."
        result = []
        files_metadata = self.client.get_file_metadata(hashes=file_hashes, only_return_basic_information=False)
        all_known_tags = "all known tags".encode("utf-8").hex()
        for file_metadata in files_metadata["metadata"]:
            # Try to get file extension
            try:
                ext = file_metadata["ext"]
            except KeyError:
                ext = ""
                
            # Try to get the file name
            try:
                tag_services = file_metadata["tags"]
            except KeyError:
                self.hydlog.warning(f"{err_msg} Hash: {file_metadata['hash']}")
            else:
                tags = tag_services[all_known_tags]["storage_tags"]["0"]
                tag = HydrusVideoDeduplicator.find_tag_in_tags(target_tag_namespace="filename:", tags=tags)
                # Don't show extension if filename doesn't exist
                if tag != "":
                    tag = f"{tag}{ext}"
                else:
                    self.hydlog.warning(f"{err_msg} Hash: {file_metadata['hash']}")

            result.append(tag)

        return result
>>>>>>> 2d250f92
    
    def get_potential_duplicate_count_hydrus(self) -> int:
        return self.client.get_potentials_count(file_service_keys=[self.all_services["all_local_files"][0]["service_key"]])["potential_duplicates_count"]
    
    # Return similarity of two bitstrings given a threshold
    @staticmethod
    def is_similar(a: str, b: str, min_percent_similarity: float = 0.8) -> bool:
        return VPDQSignal.compare_hash(a, b, min_percent_similarity, min_percent_similarity)

    # Sliding window duplicate comparisons
    # Alternatively, I could scan duplicates while adding and never do it again. I should do that instead.
    # Or, since dictionaries are ordered, store the index per hash where it ended its last search. If it's not the end, keep going until the end.
    def _find_potential_duplicates(self): 

        # TODO: Add support for query where it will get a list of the hashes from
        # the query and iterate over them instead of the entire hashdb

        # Number of potential duplicates before adding more. Just for user info.
        pre_dedupe_count = self.get_potential_duplicate_count_hydrus()

        similar_files_found_count = 0
        with shelve.open(DEDUP_DATABASE_NAME) as hashdb:
            video_count = len(hashdb)
            for i, video in enumerate(tqdm(hashdb.items(), desc="Finding duplicates")):
                video_hash, video_phash = video[0], video[1]
                for video2 in islice(hashdb.items(), i+1, None):
                    video2_hash, video2_phash = video2[0], video2[1]
                    
<<<<<<< HEAD
                    similar = HydrusVideoDeduplicator.is_similar(video_phash, video2_phash, self.threshold)
                    
                    if similar:
                        similar_files_found_count += 1
                        if self._DEBUG:
                            file_names = get_file_names_hydrus(self.client, [video_hash, video2_hash])
                            self.hydlog.info(f"Duplicates filenames: {file_names}")
                            #self.hydlog.info(f"\"Duplicates hashes: {video_hash}\" and \"{video2_hash}\"")
                        
                        new_relationship = {
                            "hash_a": str(video_hash),
                            "hash_b": str(video2_hash),
                            "relationship": int(hydrus_api.DuplicateStatus.POTENTIAL_DUPLICATES),
                            "do_default_content_merge": True,
                        }
                    
                        # This throws always because set_file_relationships
                        # in the Hydrus API doesn't have a response or something.
                        # TODO: Defer this API call to speed up processing
                        try:
                            self.client.set_file_relationships([new_relationship])
                        except json.decoder.JSONDecodeError:
                            pass
=======
                    new_relationship = {
                        "hash_a": str(video_hash),
                        "hash_b": str(video2_hash),
                        "relationship": int(hydrus_api.DuplicateStatus.POTENTIAL_DUPLICATES),
                        "do_default_content_merge": True,
                    }
                
                    # This throws always because set_file_relationships
                    # in the Hydrus API doesn't have a response or something.
                    # TODO: Defer this API call to speed up processing
                    try:
                        self.client.set_file_relationships([new_relationship])
                    except json.decoder.JSONDecodeError:
                        pass
>>>>>>> 2d250f92

        # Statistics for user
        # if user does duplicates processing while the script is running this count will be wrong.
        if similar_files_found_count > 0:
            rprint(f"[blue] {similar_files_found_count}/{video_count} total similar videos found")
            post_dedupe_count = self.get_potential_duplicate_count_hydrus()
            new_dedupes_count = post_dedupe_count-pre_dedupe_count
            if new_dedupes_count > 0:
                rprint(f"[green] {new_dedupes_count} new potential duplicates marked for processing!")
            else:
                rprint("[green] No new potential duplicates")
        else:
            rprint(f"[yellow] No potential duplicates found out of {video_count} videos")<|MERGE_RESOLUTION|>--- conflicted
+++ resolved
@@ -84,7 +84,7 @@
         percep_tagged_video_hashes = self.client.search_files(search_tags, return_hashes=True)["hashes"]
         
         print("Calculating perceptual hashes:")
-<<<<<<< HEAD
+        
         with shelve.open(DEDUP_DATABASE_NAME) as hashdb:
             with tempfile.TemporaryDirectory() as tmp_dir_name:
                 for video_hash in tqdm(percep_tagged_video_hashes):
@@ -113,102 +113,6 @@
                         continue
 
         rprint("[green]All perceptual hash tags have been added to video files.\n")
-=======
-        with tempfile.TemporaryDirectory() as tmp_dir_name:
-            for video_hash in tqdm(percep_tagged_video_hashes):
-                # TODO: Check for valid request?
-                video_response = self.client.get_file(hash_=video_hash)
-                try:
-                    # spooled file means it stays in RAM unless it's too big
-                    with tempfile.SpooledTemporaryFile(mode="w+b", dir=tmp_dir_name) as tmp_vid_file:
-                        tmp_vid_file.write(video_response.content)
-                        tmp_vid_file.seek(0)
-                        video_percep_hash = HydrusVideoDeduplicator.calc_perceptual_hash(video_file=tmp_vid_file)
-                except FFmpegFailedToExtractFrames as exc:
-                    rprint("[red] Failed to calculate a perceptual hash.")
-                    self.hydlog.error(f"Bad file hash: {video_hash}")
-                    self.hydlog.error(exc)
-                    continue
-
-                # Store the perceptual hash in base 36 because it's really long
-                short_video_percep_hash = base_repr(int(video_percep_hash.hash, base=2), base=36)
-                assert(f"0b{binary_repr(int(short_video_percep_hash, base=36), width=len(video_percep_hash.hash)-2)}" == video_percep_hash.hash)
-                percep_hash_tag = f'{HYDRUS_PHASH_TAG}:{short_video_percep_hash}'
-
-                self.hydlog.debug(f"Perceptual hash calculated: {percep_hash_tag}")
-
-                #print("Uploading perceptual hash tag to Hydrus...")
-                d = {}
-                d[self.local_tag_service["service_key"]] = [percep_hash_tag]
-                self.client.add_tags(hashes=[video_hash], service_keys_to_tags=d)
-        rprint("[green]All perceptual hash tags have been added to video files.\n")
-
-    @staticmethod
-    # Given a lexicographically SORTED list of tags, find the tag given a namespace
-    # TODO: Do binary search since the tags are sorted
-    def find_tag_in_tags(target_tag_namespace: str, tags: list) -> str:
-        namespace_len = len(target_tag_namespace)
-        for tag in tags:
-            if tag[0:namespace_len] == target_tag_namespace:
-                return tag[namespace_len:]
-        return ""
-
-    # Returns perceptual hashes from Hydrus converted back to hex
-    # Tuple is (sha256, phash) 
-    def _get_stored_video_perceptual_hashes(self, video_hashes: list[str]) -> list[tuple[str, str]]:
-        phashes = []
-        for video_hash in video_hashes:
-            # TODO: batch this api call in batches of 256 (that's what Hydrus Client does)
-            video_metadata = self.client.get_file_metadata(hashes=[video_hash], only_return_basic_information=False)
-            # Why does video_tag_services contain tuples as the values?
-            # The tuple is just the service as the key with value dict...
-            video_tag_services = video_metadata["metadata"][0]["tags"]
-            
-            # tag_services are hex strings
-            all_known_tags = "all known tags".encode("utf-8").hex()
-            video_tags = video_tag_services[all_known_tags]["storage_tags"]["0"]
-            
-            # add : to PHASH_TAG in case it is not the complete namespace value for searching e.g. phasv15:
-            phash = HydrusVideoDeduplicator.find_tag_in_tags(target_tag_namespace=f"{HYDRUS_PHASH_TAG}:", tags=video_tags)
-            # TODO: I think VideoHash works with hex which will probably be faster
-            decoded_tag = f"0b{binary_repr(int(phash, base=36), width=64)}"
-            phashes.append(decoded_tag)
-
-        return list(zip(video_hashes, phashes))
-    
-    # Get the filename from the filename tag if it exists in Hydrus
-    # This is just used for debugging.
-    # TODO: Clean this up it's a mess
-    def get_file_names_hydrus(self, file_hashes: list[str]) -> list[str]:
-        err_msg = "Cannot get file name from Hydrus."
-        result = []
-        files_metadata = self.client.get_file_metadata(hashes=file_hashes, only_return_basic_information=False)
-        all_known_tags = "all known tags".encode("utf-8").hex()
-        for file_metadata in files_metadata["metadata"]:
-            # Try to get file extension
-            try:
-                ext = file_metadata["ext"]
-            except KeyError:
-                ext = ""
-                
-            # Try to get the file name
-            try:
-                tag_services = file_metadata["tags"]
-            except KeyError:
-                self.hydlog.warning(f"{err_msg} Hash: {file_metadata['hash']}")
-            else:
-                tags = tag_services[all_known_tags]["storage_tags"]["0"]
-                tag = HydrusVideoDeduplicator.find_tag_in_tags(target_tag_namespace="filename:", tags=tags)
-                # Don't show extension if filename doesn't exist
-                if tag != "":
-                    tag = f"{tag}{ext}"
-                else:
-                    self.hydlog.warning(f"{err_msg} Hash: {file_metadata['hash']}")
-
-            result.append(tag)
-
-        return result
->>>>>>> 2d250f92
     
     def get_potential_duplicate_count_hydrus(self) -> int:
         return self.client.get_potentials_count(file_service_keys=[self.all_services["all_local_files"][0]["service_key"]])["potential_duplicates_count"]
@@ -237,7 +141,7 @@
                 for video2 in islice(hashdb.items(), i+1, None):
                     video2_hash, video2_phash = video2[0], video2[1]
                     
-<<<<<<< HEAD
+                    
                     similar = HydrusVideoDeduplicator.is_similar(video_phash, video2_phash, self.threshold)
                     
                     if similar:
@@ -261,22 +165,6 @@
                             self.client.set_file_relationships([new_relationship])
                         except json.decoder.JSONDecodeError:
                             pass
-=======
-                    new_relationship = {
-                        "hash_a": str(video_hash),
-                        "hash_b": str(video2_hash),
-                        "relationship": int(hydrus_api.DuplicateStatus.POTENTIAL_DUPLICATES),
-                        "do_default_content_merge": True,
-                    }
-                
-                    # This throws always because set_file_relationships
-                    # in the Hydrus API doesn't have a response or something.
-                    # TODO: Defer this API call to speed up processing
-                    try:
-                        self.client.set_file_relationships([new_relationship])
-                    except json.decoder.JSONDecodeError:
-                        pass
->>>>>>> 2d250f92
 
         # Statistics for user
         # if user does duplicates processing while the script is running this count will be wrong.
